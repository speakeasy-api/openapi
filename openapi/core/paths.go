--- conflicted
+++ resolved
@@ -1,15 +1,9 @@
 package core
 
 import (
-	"context"
-
 	"github.com/speakeasy-api/openapi/extensions/core"
 	"github.com/speakeasy-api/openapi/marshaller"
 	"github.com/speakeasy-api/openapi/sequencedmap"
-<<<<<<< HEAD
-	"github.com/speakeasy-api/openapi/yml"
-=======
->>>>>>> cfefbfad
 	"gopkg.in/yaml.v3"
 )
 
@@ -96,15 +90,5 @@
 	if node == nil {
 		return -1
 	}
-<<<<<<< HEAD
-}
-func (n PathItem) GetMapKeyNodeOrRoot(key string, rootNode *yaml.Node) *yaml.Node {
-	keyNode, _, found := yml.GetMapElementNodes(context.Background(), n.RootNode, key)
-	if found {
-		return keyNode
-	}
-	return rootNode
-=======
 	return node.Line
->>>>>>> cfefbfad
 }