--- conflicted
+++ resolved
@@ -187,26 +187,10 @@
 	if err != nil {
 		errs = append(errs, validation.NewValueError(validation.NewValueValidationError("openapi.openapi invalid OpenAPI version %s: %s", o.OpenAPI, err.Error()), core, core.OpenAPI))
 	}
-<<<<<<< HEAD
 	if docVersion != nil {
 		if docVersion.LessThan(MinimumSupportedVersion()) || docVersion.GreaterThan(MaximumSupportedVersion()) {
-			errs = append(errs, validation.NewValueError(validation.NewValueValidationError("openapi field only OpenAPI versions between %s and %s are supported", MinimumSupportedVersion(), MaximumSupportedVersion()), core, core.OpenAPI))
+			errs = append(errs, validation.NewValueError(validation.NewValueValidationError("openapi.openapi only OpenAPI versions between %s and %s are supported", MinimumSupportedVersion(), MaximumSupportedVersion()), core, core.OpenAPI))
 		}
-=======
-
-	minorVersionSupported := slices.Contains([]int{0, 1}, openAPIMinor)
-	patchVersionSupported := false
-
-	switch openAPIMinor {
-	case 0:
-		patchVersionSupported = openAPIPatch <= Version30XMaxPatch
-	case 1:
-		patchVersionSupported = openAPIPatch <= Version31XMaxPatch
-	}
-
-	if openAPIMajor != VersionMajor || !minorVersionSupported || !patchVersionSupported {
-		errs = append(errs, validation.NewValueError(validation.NewValueValidationError("openapi.openapi only OpenAPI version %s and below is supported", Version), core, core.OpenAPI))
->>>>>>> cfefbfad
 	}
 
 	errs = append(errs, o.Info.Validate(ctx, opts...)...)
