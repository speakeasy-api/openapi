package openapi_test

import (
	"bytes"
	"os"
	"testing"

	"github.com/speakeasy-api/openapi/openapi"
	"github.com/stretchr/testify/assert"
	"github.com/stretchr/testify/require"
)

func TestBundle_Success(t *testing.T) {
	t.Parallel()

	ctx := t.Context()

	// Load the input document
	inputFile, err := os.Open("testdata/inline/inline_input.yaml")
	require.NoError(t, err)
	defer inputFile.Close()

	inputDoc, validationErrs, err := openapi.Unmarshal(ctx, inputFile)
	require.NoError(t, err)
	require.Empty(t, validationErrs, "Input document should be valid")

	// Configure bundling options
	opts := openapi.BundleOptions{
		ResolveOptions: openapi.ResolveOptions{
			RootDocument:   inputDoc,
			TargetLocation: "testdata/inline/inline_input.yaml",
		},
		NamingStrategy: openapi.BundleNamingFilePath,
	}

	// Bundle all external references
	err = openapi.Bundle(ctx, inputDoc, opts)
	require.NoError(t, err)

	// Marshal the bundled document to YAML
	var buf bytes.Buffer
	err = openapi.Marshal(ctx, inputDoc, &buf)
	require.NoError(t, err)
	actualYAML := buf.Bytes()

	// Load the expected output
	expectedBytes, err := os.ReadFile("testdata/inline/bundled_expected.yaml")
	require.NoError(t, err)

	// Compare the actual output with expected output
	assert.Equal(t, string(expectedBytes), string(actualYAML), "Bundled document should match expected output")
}

func TestBundle_CounterNaming_Success(t *testing.T) {
	t.Parallel()

	ctx := t.Context()

	// Load the input document
	inputFile, err := os.Open("testdata/inline/inline_input.yaml")
	require.NoError(t, err)
	defer inputFile.Close()

	inputDoc, validationErrs, err := openapi.Unmarshal(ctx, inputFile)
	require.NoError(t, err)
	require.Empty(t, validationErrs, "Input document should be valid")

	// Configure bundling options with counter naming
	opts := openapi.BundleOptions{
		ResolveOptions: openapi.ResolveOptions{
			RootDocument:   inputDoc,
			TargetLocation: "testdata/inline/inline_input.yaml",
		},
		NamingStrategy: openapi.BundleNamingCounter,
	}

	// Bundle all external references
	err = openapi.Bundle(ctx, inputDoc, opts)
	require.NoError(t, err)

	// Marshal the bundled document to YAML
	var buf bytes.Buffer
	err = openapi.Marshal(ctx, inputDoc, &buf)
	require.NoError(t, err)
	actualYAML := buf.Bytes()

	// Load the expected output
	expectedBytes, err := os.ReadFile("testdata/inline/bundled_counter_expected.yaml")
	require.NoError(t, err)

	// Compare the actual output with expected output
	assert.Equal(t, string(expectedBytes), string(actualYAML), "Bundled document with counter naming should match expected output")
}

func TestBundle_EmptyDocument(t *testing.T) {
	t.Parallel()

	ctx := t.Context()

	// Test with nil document
	err := openapi.Bundle(ctx, nil, openapi.BundleOptions{})
	require.NoError(t, err)

	// Test with minimal document
	doc := &openapi.OpenAPI{
		OpenAPI: openapi.Version,
		Info: openapi.Info{
			Title:   "Empty API",
			Version: "1.0.0",
		},
	}

	opts := openapi.BundleOptions{
		ResolveOptions: openapi.ResolveOptions{
			RootDocument:   doc,
			TargetLocation: "test.yaml",
		},
		NamingStrategy: openapi.BundleNamingFilePath,
	}

	err = openapi.Bundle(ctx, doc, opts)
	require.NoError(t, err)

	// Document should remain unchanged
	assert.Equal(t, openapi.Version, doc.OpenAPI)
	assert.Equal(t, "Empty API", doc.Info.Title)
	assert.Equal(t, "1.0.0", doc.Info.Version)

	// No components should be added
	if doc.Components != nil && doc.Components.Schemas != nil {
		assert.Equal(t, 0, doc.Components.Schemas.Len(), "No schemas should be added for document without external references")
	}
}

func TestBundle_SiblingDirectories_Success(t *testing.T) {
	t.Parallel()

	ctx := t.Context()

	// Load the input document with sibling directory references
	inputFile, err := os.Open("testdata/inline/test/openapi.yaml")
	require.NoError(t, err)
	defer inputFile.Close()

	inputDoc, validationErrs, err := openapi.Unmarshal(ctx, inputFile)
	require.NoError(t, err)
	require.Empty(t, validationErrs, "Input document should be valid")

	// Configure bundling options
	opts := openapi.BundleOptions{
		ResolveOptions: openapi.ResolveOptions{
			RootDocument:   inputDoc,
			TargetLocation: "testdata/inline/test/openapi.yaml",
		},
		NamingStrategy: openapi.BundleNamingFilePath,
	}

	// Bundle all external references
	err = openapi.Bundle(ctx, inputDoc, opts)
	require.NoError(t, err)

	// Marshal the bundled document to YAML
	var buf bytes.Buffer
	err = openapi.Marshal(ctx, inputDoc, &buf)
	require.NoError(t, err)
	actualYAML := buf.Bytes()

	// Load the expected output
	expectedBytes, err := os.ReadFile("testdata/inline/bundled_sibling_expected.yaml")
	require.NoError(t, err)

	// Compare the actual output with expected output
	assert.Equal(t, string(expectedBytes), string(actualYAML), "Bundled document should match expected output")
}

<<<<<<< HEAD
func TestBundle_AdditionalOperations_Success(t *testing.T) {
=======
func TestBundle_Issue50_Success(t *testing.T) {
>>>>>>> cfefbfad
	t.Parallel()

	ctx := t.Context()

<<<<<<< HEAD
	// Load the input document with additionalOperations
	inputFile, err := os.Open("testdata/inline/additionaloperations_input.yaml")
=======
	// Load the input document
	inputFile, err := os.Open("testdata/bundle/issue50/test/testapi.yaml")
>>>>>>> cfefbfad
	require.NoError(t, err)
	defer inputFile.Close()

	inputDoc, validationErrs, err := openapi.Unmarshal(ctx, inputFile)
	require.NoError(t, err)
	require.Empty(t, validationErrs, "Input document should be valid")

	// Configure bundling options
	opts := openapi.BundleOptions{
		ResolveOptions: openapi.ResolveOptions{
			RootDocument:   inputDoc,
<<<<<<< HEAD
			TargetLocation: "testdata/inline/additionaloperations_input.yaml",
=======
			TargetLocation: "testdata/bundle/issue50/test/testapi.yaml",
>>>>>>> cfefbfad
		},
		NamingStrategy: openapi.BundleNamingFilePath,
	}

	// Bundle all external references
	err = openapi.Bundle(ctx, inputDoc, opts)
	require.NoError(t, err)

	// Marshal the bundled document to YAML
	var buf bytes.Buffer
	err = openapi.Marshal(ctx, inputDoc, &buf)
	require.NoError(t, err)
<<<<<<< HEAD
	actualYAML := buf.String()

	// Verify that external references in additionalOperations were bundled
	assert.Contains(t, actualYAML, "components:", "Components section should be created")
	assert.Contains(t, actualYAML, "additionalOperations:", "additionalOperations should be preserved")

	// Verify external schemas were bundled into components
	assert.Contains(t, actualYAML, "ResourceMetadata:", "External ResourceMetadata schema should be bundled")
	assert.Contains(t, actualYAML, "SyncConfig:", "External SyncConfig schema should be bundled")
	assert.Contains(t, actualYAML, "BatchConfig:", "External BatchConfig schema should be bundled")

	// Verify external parameters were bundled
	assert.Contains(t, actualYAML, "DestinationParam:", "External DestinationParam should be bundled")
	assert.Contains(t, actualYAML, "ConfirmationParam:", "External ConfirmationParam should be bundled")

	// Verify external responses were bundled
	assert.Contains(t, actualYAML, "CopyResponse:", "External CopyResponse should be bundled")
	assert.Contains(t, actualYAML, "ValidationErrorResponse:", "External ValidationErrorResponse should be bundled")

	// Verify external request bodies were bundled
	assert.Contains(t, actualYAML, "CopyRequest:", "External CopyRequest should be bundled")

	// Verify references in additionalOperations now point to components
	assert.Contains(t, actualYAML, "$ref: \"#/components/parameters/DestinationParam\"", "COPY operation should reference bundled parameter")
	assert.Contains(t, actualYAML, "$ref: \"#/components/requestBodies/CopyRequest\"", "COPY operation should reference bundled request body")
	assert.Contains(t, actualYAML, "$ref: \"#/components/responses/CopyResponse\"", "COPY operation should reference bundled response")

	// Verify references in PURGE operation
	assert.Contains(t, actualYAML, "$ref: \"#/components/parameters/ConfirmationParam\"", "PURGE operation should reference bundled parameter")
	assert.Contains(t, actualYAML, "$ref: \"#/components/responses/ValidationErrorResponse\"", "PURGE operation should reference bundled response")

	// Verify references in SYNC operation
	assert.Contains(t, actualYAML, "$ref: \"#/components/schemas/SyncConfig\"", "SYNC operation should reference bundled schema")
	assert.Contains(t, actualYAML, "$ref: \"#/components/schemas/SyncResult\"", "SYNC operation should reference bundled schema")

	// Verify references in BATCH operation
	assert.Contains(t, actualYAML, "$ref: \"#/components/schemas/BatchConfig\"", "BATCH operation should reference bundled schema")
	assert.Contains(t, actualYAML, "$ref: \"#/components/schemas/BatchResult\"", "BATCH operation should reference bundled schema")

	// Verify no external file references remain in additionalOperations
	assert.NotContains(t, actualYAML, "external_custom_operations.yaml#/", "No external file references should remain")
=======
	actualYAML := buf.Bytes()

	// Load the expected output
	expectedBytes, err := os.ReadFile("testdata/bundle/issue50/expected.yaml")
	require.NoError(t, err)

	// Compare the actual output with expected output
	assert.Equal(t, string(expectedBytes), string(actualYAML), "Bundled document should match expected output")
>>>>>>> cfefbfad
}<|MERGE_RESOLUTION|>--- conflicted
+++ resolved
@@ -173,51 +173,78 @@
 	assert.Equal(t, string(expectedBytes), string(actualYAML), "Bundled document should match expected output")
 }
 
-<<<<<<< HEAD
+func TestBundle_Issue50_Success(t *testing.T) {
+	t.Parallel()
+
+	ctx := t.Context()
+
+	// Load the input document
+	inputFile, err := os.Open("testdata/bundle/issue50/test/testapi.yaml")
+	require.NoError(t, err)
+	defer inputFile.Close()
+
+	inputDoc, validationErrs, err := openapi.Unmarshal(ctx, inputFile)
+	require.NoError(t, err)
+	require.Empty(t, validationErrs, "Input document should be valid")
+
+	// Configure bundling options
+	opts := openapi.BundleOptions{
+		ResolveOptions: openapi.ResolveOptions{
+			RootDocument:   inputDoc,
+			TargetLocation: "testdata/bundle/issue50/test/testapi.yaml",
+		},
+		NamingStrategy: openapi.BundleNamingFilePath,
+	}
+
+	// Bundle all external references
+	err = openapi.Bundle(ctx, inputDoc, opts)
+	require.NoError(t, err)
+
+	// Marshal the bundled document to YAML
+	var buf bytes.Buffer
+	err = openapi.Marshal(ctx, inputDoc, &buf)
+	require.NoError(t, err)
+	actualYAML := buf.Bytes()
+
+	// Load the expected output
+	expectedBytes, err := os.ReadFile("testdata/bundle/issue50/expected.yaml")
+	require.NoError(t, err)
+
+	// Compare the actual output with expected output
+	assert.Equal(t, string(expectedBytes), string(actualYAML), "Bundled document should match expected output")
+}
+
 func TestBundle_AdditionalOperations_Success(t *testing.T) {
-=======
-func TestBundle_Issue50_Success(t *testing.T) {
->>>>>>> cfefbfad
-	t.Parallel()
-
-	ctx := t.Context()
-
-<<<<<<< HEAD
+	t.Parallel()
+
+	ctx := t.Context()
+
 	// Load the input document with additionalOperations
 	inputFile, err := os.Open("testdata/inline/additionaloperations_input.yaml")
-=======
-	// Load the input document
-	inputFile, err := os.Open("testdata/bundle/issue50/test/testapi.yaml")
->>>>>>> cfefbfad
-	require.NoError(t, err)
-	defer inputFile.Close()
-
-	inputDoc, validationErrs, err := openapi.Unmarshal(ctx, inputFile)
-	require.NoError(t, err)
-	require.Empty(t, validationErrs, "Input document should be valid")
-
-	// Configure bundling options
-	opts := openapi.BundleOptions{
-		ResolveOptions: openapi.ResolveOptions{
-			RootDocument:   inputDoc,
-<<<<<<< HEAD
+	require.NoError(t, err)
+	defer inputFile.Close()
+
+	inputDoc, validationErrs, err := openapi.Unmarshal(ctx, inputFile)
+	require.NoError(t, err)
+	require.Empty(t, validationErrs, "Input document should be valid")
+
+	// Configure bundling options
+	opts := openapi.BundleOptions{
+		ResolveOptions: openapi.ResolveOptions{
+			RootDocument:   inputDoc,
 			TargetLocation: "testdata/inline/additionaloperations_input.yaml",
-=======
-			TargetLocation: "testdata/bundle/issue50/test/testapi.yaml",
->>>>>>> cfefbfad
-		},
-		NamingStrategy: openapi.BundleNamingFilePath,
-	}
-
-	// Bundle all external references
-	err = openapi.Bundle(ctx, inputDoc, opts)
-	require.NoError(t, err)
-
-	// Marshal the bundled document to YAML
-	var buf bytes.Buffer
-	err = openapi.Marshal(ctx, inputDoc, &buf)
-	require.NoError(t, err)
-<<<<<<< HEAD
+		},
+		NamingStrategy: openapi.BundleNamingFilePath,
+	}
+
+	// Bundle all external references
+	err = openapi.Bundle(ctx, inputDoc, opts)
+	require.NoError(t, err)
+
+	// Marshal the bundled document to YAML
+	var buf bytes.Buffer
+	err = openapi.Marshal(ctx, inputDoc, &buf)
+	require.NoError(t, err)
 	actualYAML := buf.String()
 
 	// Verify that external references in additionalOperations were bundled
@@ -259,14 +286,4 @@
 
 	// Verify no external file references remain in additionalOperations
 	assert.NotContains(t, actualYAML, "external_custom_operations.yaml#/", "No external file references should remain")
-=======
-	actualYAML := buf.Bytes()
-
-	// Load the expected output
-	expectedBytes, err := os.ReadFile("testdata/bundle/issue50/expected.yaml")
-	require.NoError(t, err)
-
-	// Compare the actual output with expected output
-	assert.Equal(t, string(expectedBytes), string(actualYAML), "Bundled document should match expected output")
->>>>>>> cfefbfad
 }