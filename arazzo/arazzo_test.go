package arazzo_test

import (
	"bytes"
	"errors"
	"fmt"
	"io"
	"os"
	"strings"
	"testing"

	"github.com/speakeasy-api/openapi/arazzo"
	"github.com/speakeasy-api/openapi/arazzo/core"
	"github.com/speakeasy-api/openapi/arazzo/criterion"
	"github.com/speakeasy-api/openapi/expression"
	"github.com/speakeasy-api/openapi/extensions"
	"github.com/speakeasy-api/openapi/internal/testutils"
	"github.com/speakeasy-api/openapi/jsonpointer"
	"github.com/speakeasy-api/openapi/jsonschema/oas3"
	jsonschema_core "github.com/speakeasy-api/openapi/jsonschema/oas3/core"
	"github.com/speakeasy-api/openapi/marshaller"
	"github.com/speakeasy-api/openapi/pointer"
	"github.com/speakeasy-api/openapi/sequencedmap"
	"github.com/speakeasy-api/openapi/validation"
	"github.com/speakeasy-api/openapi/yml"
	"github.com/stretchr/testify/assert"
	"github.com/stretchr/testify/require"
	"gopkg.in/yaml.v3"
)

// TODO make it possible to choose json or yaml output
// getTestArazzoInstance returns a fresh copy of the test instance to avoid data races in parallel tests
func getTestArazzoInstance() *arazzo.Arazzo {
	return &arazzo.Arazzo{
		Arazzo: arazzo.Version,
		Info: arazzo.Info{
			Title:   "My Workflow",
			Summary: pointer.From("A summary"),
			Version: "1.0.0",
			Extensions: extensions.New(extensions.NewElem("x-test", &yaml.Node{
				Value:  "some-value",
				Kind:   yaml.ScalarNode,
				Tag:    "!!str",
				Line:   6,
				Column: 11,
			})),
			Model: marshaller.Model[core.Info]{
				Valid: true,
			},
		},
		SourceDescriptions: []*arazzo.SourceDescription{
			{
				Name: "openapi",
				URL:  "https://openapi.com",
				Type: "openapi",
				Extensions: extensions.New(extensions.NewElem("x-test", &yaml.Node{
					Value:  "some-value",
					Kind:   yaml.ScalarNode,
					Tag:    "!!str",
					Line:   11,
					Column: 13,
				})),
				Model: marshaller.Model[core.SourceDescription]{
					Valid: true,
				},
			},
		},
		Workflows: []*arazzo.Workflow{
			{
				WorkflowID:  "workflow1",
				Summary:     pointer.From("A summary"),
				Description: pointer.From("A description"),
				Parameters: []*arazzo.ReusableParameter{
					{
						Object: &arazzo.Parameter{
							Name:  "parameter1",
							In:    pointer.From(arazzo.InQuery),
							Value: &yaml.Node{Value: "123", Kind: yaml.ScalarNode, Tag: "!!str", Line: 19, Column: 16, Style: yaml.DoubleQuotedStyle},
							Model: marshaller.Model[core.Parameter]{
								Valid: true,
							},
						},
						Model: marshaller.Model[core.Reusable[*core.Parameter]]{
							Valid: true,
						},
					},
				},
				Inputs: oas3.NewJSONSchemaFromSchema[oas3.Referenceable](&oas3.Schema{
					Type: oas3.NewTypeFromString("object"),
					Properties: sequencedmap.New(sequencedmap.NewElem("input1", oas3.NewJSONSchemaFromSchema[oas3.Referenceable](&oas3.Schema{
						Type: oas3.NewTypeFromString("string"),
						Model: marshaller.Model[jsonschema_core.Schema]{
							Valid: true,
						},
					}))),
					Required: []string{"input1"},
					Model: marshaller.Model[jsonschema_core.Schema]{
						Valid: true,
					},
				}),
				Steps: []*arazzo.Step{
					{
						StepID:      "step1",
						Description: pointer.From("A description"),
						OperationID: pointer.From[expression.Expression]("operation1"),
						Parameters: []*arazzo.ReusableParameter{
							{
								Reference: pointer.From[expression.Expression]("$components.parameters.userId"),
								Value:     &yaml.Node{Value: "456", Kind: yaml.ScalarNode, Tag: "!!str", Style: yaml.DoubleQuotedStyle, Line: 33, Column: 20},
								Model: marshaller.Model[core.Reusable[*core.Parameter]]{
									Valid: true,
								},
							},
						},
						RequestBody: &arazzo.RequestBody{
							ContentType: pointer.From("application/json"),
							Payload: &yaml.Node{Content: []*yaml.Node{
								{
									Value:  "a",
									Kind:   yaml.ScalarNode,
									Tag:    "!!str",
									Style:  yaml.DoubleQuotedStyle,
									Line:   36,
									Column: 21,
								},
								{
									Value:  "1",
									Kind:   yaml.ScalarNode,
									Tag:    "!!int",
									Line:   36,
									Column: 26,
								},
								{
									Value:  "b",
									Kind:   yaml.ScalarNode,
									Tag:    "!!str",
									Style:  yaml.DoubleQuotedStyle,
									Line:   36,
									Column: 29,
								},
								{
									Value:  "2",
									Kind:   yaml.ScalarNode,
									Tag:    "!!int",
									Line:   36,
									Column: 34,
								},
							}, Kind: yaml.MappingNode, Tag: "!!map", Style: yaml.FlowStyle, Line: 36, Column: 20},
							Replacements: []*arazzo.PayloadReplacement{
								{
									Target: jsonpointer.JSONPointer("/b"),
									Value:  &yaml.Node{Value: "3", Kind: yaml.ScalarNode, Tag: "!!int", Line: 39, Column: 22},
									Model: marshaller.Model[core.PayloadReplacement]{
										Valid: true,
									},
								},
							},
							Model: marshaller.Model[core.RequestBody]{
								Valid: true,
							},
						},
						SuccessCriteria: []*criterion.Criterion{{Condition: "$statusCode == 200", Type: criterion.CriterionTypeUnion{}, Model: marshaller.Model[core.Criterion]{Valid: true}}},
						OnSuccess: []*arazzo.ReusableSuccessAction{
							{
								Reference: pointer.From[expression.Expression]("$components.successActions.success"),
								Model: marshaller.Model[core.Reusable[*core.SuccessAction]]{
									Valid: true,
								},
							},
						},
						OnFailure: []*arazzo.ReusableFailureAction{
							{
								Reference: pointer.From[expression.Expression]("$components.failureActions.failure"),
								Model: marshaller.Model[core.Reusable[*core.FailureAction]]{
									Valid: true,
								},
							},
						},
						Outputs: sequencedmap.New(sequencedmap.NewElem[string, expression.Expression]("name", "$response.body#/name")),
						Model: marshaller.Model[core.Step]{
							Valid: true,
						},
					},
				},
				Outputs: sequencedmap.New(sequencedmap.NewElem[string, expression.Expression]("name", "$steps.step1.outputs.name")),
				Model: marshaller.Model[core.Workflow]{
					Valid: true,
				},
			},
		},
		Components: &arazzo.Components{
			Parameters: sequencedmap.New(sequencedmap.NewElem("userId", &arazzo.Parameter{
				Name:  "userId",
				In:    pointer.From(arazzo.InQuery),
				Value: &yaml.Node{Value: "123", Kind: yaml.ScalarNode, Tag: "!!str"},
				Model: marshaller.Model[core.Parameter]{
					Valid: true,
				},
			})),
			SuccessActions: sequencedmap.New(sequencedmap.NewElem("success", &arazzo.SuccessAction{
				Name: "success",
				Type: arazzo.SuccessActionTypeEnd,
				Criteria: []criterion.Criterion{{Context: pointer.From(expression.Expression("$statusCode")), Condition: "$statusCode == 200", Type: criterion.CriterionTypeUnion{
					Type: pointer.From(criterion.CriterionTypeSimple),
				}}},
				Model: marshaller.Model[core.SuccessAction]{
					Valid: true,
				},
			})),
			FailureActions: sequencedmap.New(sequencedmap.NewElem("failure", &arazzo.FailureAction{
				Name:       "failure",
				Type:       arazzo.FailureActionTypeRetry,
				RetryAfter: pointer.From(10.0),
				RetryLimit: pointer.From(3),
				Criteria: []criterion.Criterion{{Context: pointer.From(expression.Expression("$statusCode")), Condition: "$statusCode == 500", Type: criterion.CriterionTypeUnion{
					Type: pointer.From(criterion.CriterionTypeSimple),
				}}},
				Model: marshaller.Model[core.FailureAction]{
					Valid: true,
				},
			})),
			Model: marshaller.Model[core.Components]{
				Valid: true,
			},
		},
		Extensions: extensions.New(extensions.NewElem("x-test", &yaml.Node{
			Value:  "some-value",
			Kind:   yaml.ScalarNode,
			Tag:    "!!str",
			Line:   72,
			Column: 9,
		})),
		Model: marshaller.Model[core.Arazzo]{
			Valid: true,
		},
	}
}

func TestArazzo_Unmarshal_Success(t *testing.T) {
	t.Parallel()
	ctx := t.Context()

	data, err := os.ReadFile("testdata/test.arazzo.yaml")
	require.NoError(t, err)

	a, validationErrs, err := arazzo.Unmarshal(ctx, bytes.NewBuffer(data))
	require.NoError(t, err)
	require.Empty(t, validationErrs)

	expected := getTestArazzoInstance()

	assert.EqualExportedValues(t, expected, a)
	assert.EqualExportedValues(t, expected.Extensions, a.Extensions)
	assert.EqualExportedValues(t, expected.Info.Extensions, a.Info.Extensions)
	for i, sourceDescription := range expected.SourceDescriptions {
		assert.EqualExportedValues(t, sourceDescription.Extensions, a.SourceDescriptions[i].Extensions)
	}
}

func TestArazzo_RoundTrip_Success(t *testing.T) {
	t.Parallel()
	ctx := t.Context()

	data, err := os.ReadFile("testdata/test.arazzo.yaml")
	require.NoError(t, err)

	doc := fmt.Sprintf(string(data), "")

	a, validationErrs, err := arazzo.Unmarshal(ctx, bytes.NewBufferString(doc))
	require.NoError(t, err)
	require.Empty(t, validationErrs)

	outBuf := bytes.NewBuffer([]byte{})

	err = arazzo.Marshal(ctx, a, outBuf)
	require.NoError(t, err)

	assert.Equal(t, doc, outBuf.String())
}

func TestArazzoUnmarshal_ValidationErrors(t *testing.T) {
	t.Parallel()
	data := []byte(`arazzo: 1.0.2
x-test: some-value
info:
  title: My Workflow
sourceDescriptions:
  - name: openapi
    type: openapis
    x-test: some-value
`)

	ctx := t.Context()

	a, validationErrs, err := arazzo.Unmarshal(ctx, bytes.NewBuffer(data))
	require.NoError(t, err)

	expectedErrors := []struct {
		line            int
		column          int
		underlyingError error
	}{
<<<<<<< HEAD
		{line: 1, column: 1, underlyingError: validation.NewMissingFieldError("arazzo field workflows is missing")},
		{line: 1, column: 9, underlyingError: validation.NewValueValidationError("arazzo field version only Arazzo versions between 1.0.0 and 1.0.1 are supported")},
		{line: 4, column: 3, underlyingError: validation.NewMissingFieldError("info field version is missing")},
		{line: 6, column: 5, underlyingError: validation.NewMissingFieldError("sourceDescription field url is missing")},
		{line: 7, column: 11, underlyingError: validation.NewValueValidationError("sourceDescription field type must be one of [openapi, arazzo]")},
=======
		{line: 1, column: 1, underlyingError: validation.NewMissingFieldError("arazzo.workflows is missing")},
		{line: 1, column: 9, underlyingError: validation.NewValueValidationError("arazzo.version only 1.0.1 and below is supported")},
		{line: 4, column: 3, underlyingError: validation.NewMissingFieldError("info.version is missing")},
		{line: 6, column: 5, underlyingError: validation.NewMissingFieldError("sourceDescription.url is missing")},
		{line: 7, column: 11, underlyingError: validation.NewValueValidationError("sourceDescription.type must be one of [openapi, arazzo]")},
>>>>>>> cfefbfad
	}

	require.Len(t, validationErrs, len(expectedErrors), "number of validation errors should match")

	for i, expectedErr := range expectedErrors {
		var validationErr *validation.Error
		ok := errors.As(validationErrs[i], &validationErr)
		require.True(t, ok, "error at index %d should be a validation.Error", i)

		assert.Equal(t, expectedErr.line, validationErr.GetLineNumber(), "line number should match for error %d", i)
		assert.Equal(t, expectedErr.column, validationErr.GetColumnNumber(), "column number should match for error %d", i)
		assert.Equal(t, expectedErr.underlyingError.Error(), validationErr.UnderlyingError.Error(), "underlying error message should match for error %d", i)
	}

	expected := &arazzo.Arazzo{
		Arazzo: "1.0.2",
		Info: arazzo.Info{
			Title:   "My Workflow",
			Version: "",
			Model: marshaller.Model[core.Info]{
				Valid: false,
			},
		},
		SourceDescriptions: []*arazzo.SourceDescription{
			{
				Name: "openapi",
				Type: "openapis",
				Extensions: extensions.New(extensions.NewElem("x-test", &yaml.Node{
					Value:  "some-value",
					Kind:   yaml.ScalarNode,
					Tag:    "!!str",
					Line:   8,
					Column: 13,
				})),
			},
		},
		Extensions: extensions.New(extensions.NewElem("x-test", &yaml.Node{
			Value:  "some-value",
			Kind:   yaml.ScalarNode,
			Tag:    "!!str",
			Line:   2,
			Column: 9,
		})),
	}

	assert.EqualExportedValues(t, expected, a)
	assert.EqualExportedValues(t, expected.Extensions, a.Extensions)
	assert.EqualExportedValues(t, expected.Info.Extensions, a.Info.Extensions)
	for i, sourceDescription := range expected.SourceDescriptions {
		assert.EqualExportedValues(t, sourceDescription.Extensions, a.SourceDescriptions[i].Extensions)
	}
}

func TestArazzo_Mutate_Success(t *testing.T) {
	t.Parallel()
	ctx := t.Context()

	data, err := os.ReadFile("testdata/test.arazzo.yaml")
	require.NoError(t, err)

	a, validationErrs, err := arazzo.Unmarshal(ctx, bytes.NewReader([]byte(fmt.Sprintf(string(data), ""))), arazzo.WithSkipValidation())
	require.NoError(t, err)
	require.Empty(t, validationErrs)

	a.Arazzo = "1.0.0"
	a.Info.Title = "My updated workflow title"
	sd := a.SourceDescriptions[0]
	sd.Extensions.Set("x-test", yml.CreateOrUpdateScalarNode(ctx, "some-value", nil))
	a.SourceDescriptions[0] = sd

	a.Workflows[0].Steps[0].Parameters = nil
	a.Components.Parameters.Delete("userId")

	outBuf := bytes.NewBuffer([]byte{})

	err = arazzo.Marshal(ctx, a, outBuf)
	require.NoError(t, err)

	errs := a.Validate(ctx)
	require.Empty(t, errs)

	assert.Equal(t, `arazzo: 1.0.0
info:
  title: My updated workflow title
  summary: A summary
  version: 1.0.0
  x-test: some-value
sourceDescriptions:
  - name: openapi
    url: https://openapi.com
    type: openapi
    x-test: some-value
workflows:
  - workflowId: workflow1
    summary: A summary
    description: A description
    parameters:
      - name: parameter1
        in: query
        value: "123"
    inputs:
      type: object
      properties:
        input1:
          type: string
      required:
        - input1
    steps:
      - stepId: step1
        description: A description
        operationId: operation1
        requestBody:
          contentType: application/json
          payload: {"a": 1, "b": 2}
          replacements:
            - target: /b
              value: 3
        successCriteria:
          - condition: $statusCode == 200
        onSuccess:
          - reference: $components.successActions.success
        onFailure:
          - reference: $components.failureActions.failure
        outputs:
          name: $response.body#/name
    outputs:
      name: $steps.step1.outputs.name
components:
  parameters: {}
  successActions:
    success:
      name: success
      type: end
      criteria:
        - context: $statusCode
          condition: $statusCode == 200
          type: simple
  failureActions:
    failure:
      name: failure
      type: retry
      retryAfter: 10
      retryLimit: 3
      criteria:
        - context: $statusCode
          condition: $statusCode == 500
x-test: some-value
`, outBuf.String())
}

func TestArazzo_Create_Success(t *testing.T) {
	t.Parallel()
	outBuf := bytes.NewBuffer([]byte{})

	ctx := t.Context()

	testInstance := getTestArazzoInstance()
	err := arazzo.Marshal(ctx, testInstance, outBuf)
	require.NoError(t, err)

	errs := testInstance.Validate(ctx)
	require.Empty(t, errs)

	data, err := os.ReadFile("testdata/test.arazzo.yaml")
	require.NoError(t, err)

	assert.Equal(t, fmt.Sprintf(string(data), "\n          type: simple"), outBuf.String())
}

func TestArazzo_Deconstruct_Success(t *testing.T) {
	t.Parallel()
	data := []byte(`arazzo: 1.0.0
x-test: some-value
info:
  title: My Workflow
  summary: A summary
  version: 1.0.0
  x-test: some-value
sourceDescriptions:
  - name: openapi
    url: https://openapi.com
    type: openapi
    x-test: some-value
workflows: []
`)

	ctx := t.Context()

	a, validationErrs, err := arazzo.Unmarshal(ctx, bytes.NewReader(data))
	require.NoError(t, err)
	require.Empty(t, validationErrs)

	a.Extensions = extensions.New()
	a.Info.Summary = nil
	a.Info.Extensions = extensions.New()
	a.SourceDescriptions = []*arazzo.SourceDescription{}

	outBuf := bytes.NewBuffer([]byte{})

	err = arazzo.Marshal(ctx, a, outBuf)
	require.NoError(t, err)

	assert.Equal(t, `arazzo: 1.0.0
info:
  title: My Workflow
  version: 1.0.0
sourceDescriptions: []
workflows: []
`, outBuf.String())
}

type args struct {
	location          string
	validationIgnores []string
	skipRoundTrip     bool
}

var stressTests = []struct {
	name      string
	args      args
	wantTitle string
}{
	{
		name: "Speakeasy Bar Workflows",
		args: args{
			location: "testdata/speakeasybar.arazzo.yaml",
		},
		wantTitle: "Speakeasy Bar Workflows",
	},
	{
		name: "Bump.sh Train Travel API",
		args: args{
			location: "testdata/traintravelapi.arazzo.yaml",
		},
		wantTitle: "Train Travel API - Book & Pay",
	},
	{
		name: "Redocly Museum API",
		args: args{
			location: "https://raw.githubusercontent.com/Redocly/museum-openapi-example/2770b2b2e59832d245c7b0eb0badf6568d7efb53/arazzo/museum-api.arazzo.yaml",
			validationIgnores: []string{
				"[71:24] invalid jsonpath expression: Error at line 1, column 7: unexpected token when parsing segment",  // legit invalid RFC 9535 syntax
				"[107:24] invalid jsonpath expression: Error at line 1, column 7: unexpected token when parsing segment", // legit invalid RFC 9535 syntax
			},
		},
		wantTitle: "Redocly Museum API Test Workflow",
	},
	{
		name: "Redocly Museum Tickets",
		args: args{
			location: "https://raw.githubusercontent.com/Redocly/museum-openapi-example/2770b2b2e59832d245c7b0eb0badf6568d7efb53/arazzo/museum-tickets.arazzo.yaml",
		},
		wantTitle: "Redocly Museum Tickets Workflow",
	},
	{
		name: "Redocly Warp API",
		args: args{
			location: "https://raw.githubusercontent.com/Redocly/warp-single-sidebar/b78fc09da52d7755e92e1bc8f990edd37421cbde/apis/arazzo.yaml",
			validationIgnores: []string{
				"[63:24] invalid jsonpath expression: Error at line 1, column 12: unexpected token when parsing segment", // legit invalid RFC 9535 syntax
			},
		},
		wantTitle: "Warp API",
	},
	{
		name: "Arazzo Extended Parameters Example",
		args: args{
			location: "https://raw.githubusercontent.com/OAI/Arazzo-Specification/23852b8b0d13ab1e3288a57a990611ffed45ab5d/examples/1.0.0/ExtendedParametersExample.arazzo.yaml",
		},
		wantTitle: "Public Zoo API",
	},
	{
		name: "Arazzo FAPI-PAR Example",
		args: args{
			location: "https://raw.githubusercontent.com/OAI/Arazzo-Specification/23852b8b0d13ab1e3288a57a990611ffed45ab5d/examples/1.0.0/FAPI-PAR.arazzo.yaml",
		},
		wantTitle: "PAR, Authorization and Token workflow",
	},
	{
		name: "Arazzo Login and Retrieve Pets Example",
		args: args{
			location: "https://raw.githubusercontent.com/OAI/Arazzo-Specification/23852b8b0d13ab1e3288a57a990611ffed45ab5d/examples/1.0.0/LoginAndRetrievePets.arazzo.yaml",
		},
		wantTitle: "A pet purchasing workflow",
	},
	{
		name: "Arazzo BNPL Example",
		args: args{
			location: "https://raw.githubusercontent.com/OAI/Arazzo-Specification/23852b8b0d13ab1e3288a57a990611ffed45ab5d/examples/1.0.0/bnpl-arazzo.yaml",
			validationIgnores: []string{
				"$response.headers.Location", // doc should be referencing `$response.header.Location`
			},
		},
		wantTitle: "BNPL Workflow description",
	},
	{
		name: "Arazzo OAuth Example",
		args: args{
			location: "https://raw.githubusercontent.com/OAI/Arazzo-Specification/23852b8b0d13ab1e3288a57a990611ffed45ab5d/examples/1.0.0/oauth.arazzo.yaml",
			validationIgnores: []string{
				"[65:24] invalid jsonpath expression: Error at line 1, column 15: unexpected token when parsing segment",  // legit invalid RFC 9535 syntax
				"[105:24] invalid jsonpath expression: Error at line 1, column 15: unexpected token when parsing segment", // legit invalid RFC 9535 syntax
				"[155:24] invalid jsonpath expression: Error at line 1, column 15: unexpected token when parsing segment", // legit invalid RFC 9535 syntax
				"[175:24] invalid jsonpath expression: Error at line 1, column 15: unexpected token when parsing segment", // legit invalid RFC 9535 syntax
			},
		},
		wantTitle: "Example OAuth service",
	},
	{
		name: "Arazzo Pet Coupons Example",
		args: args{
			location: "https://raw.githubusercontent.com/OAI/Arazzo-Specification/23852b8b0d13ab1e3288a57a990611ffed45ab5d/examples/1.0.0/pet-coupons.arazzo.yaml",
		},
		wantTitle: "Petstore - Apply Coupons",
	},
	{
		name: "Arazzo-Runner Basic ARZ Example",
		args: args{
			location: "https://raw.githubusercontent.com/AdrianMachado/arazzo-runner/4da957365496d213fba4c51b6245cc209af82bfa/tests/basic.arz.json",
		},
		wantTitle: "Simple Arazzo test",
	},
	{
		name: "Frank Kilcommins Online Store Example",
		args: args{
			location: "https://raw.githubusercontent.com/frankkilcommins/simple-spectral-arazzo-GA/4ec8856f1cf21c0f77597c715c150ef3e2772a89/apis/OnlineStore.arazzo.yaml",
			validationIgnores: []string{
				"info.title is missing", // legit issue
				"operationId must be a valid expression if there are multiple OpenAPI source descriptions", // legit issue
				"$responses.body.menuItems[0].subcategories[0].id",                                         // legit issue
			},
			skipRoundTrip: true, // Has lots of validation errors that impact round tripping
		},
		wantTitle: "",
	},
	{
		name: "Itarazzo Library Example",
		args: args{
			location: "https://raw.githubusercontent.com/leidenheit/itarazzo-library/3b335e1c4293444add52b5f2476420e2d871b1a5/src/test/resources/test.arazzo.yaml",
			validationIgnores: []string{
				"expression is not valid, must begin with $: <root><id>4711</id><name>Chocolate</name></root>",          // legit issue
				"[32:24] invalid jsonpath expression: Error at line 1, column 0: unexpected token",                      // unsupported version: draft-goessner-dispatch-jsonpath-00
				"[36:24] invalid jsonpath expression: Error at line 1, column 5: unexpected token when parsing segment", // unsupported version: draft-goessner-dispatch-jsonpath-00
			},
		},
		wantTitle: "A cookie eating workflow",
	},
	{
		name: "Itarazzo Client Pet Store Example",
		args: args{
			location: "https://raw.githubusercontent.com/leidenheit/itarazzo-client/b3c126d28bf80ae7d74861c08509be33b83c5ddf/src/test/resources/pet-store.arazzo.yaml",
			validationIgnores: []string{
				"jsonpointer must start with /: $.status", // legit issues TODO: improve the error returned as it is wrong
				"jsonpointer must start with /: $.id",     // legit issues TODO: improve the error returned as it is wrong
				"[81:24] invalid jsonpath expression: Error at line 1, column 7: unexpected token when parsing segment",  // unsupported version: draft-goessner-dispatch-jsonpath-00
				"[110:24] invalid jsonpath expression: Error at line 1, column 5: unexpected token when parsing segment", // unsupported version: draft-goessner-dispatch-jsonpath-00
				"[114:24] invalid jsonpath expression: Error at line 1, column 9: unexpected token when parsing segment", // unsupported version: draft-goessner-dispatch-jsonpath-00
			},
		},
		wantTitle: "PetStore - Example of Workflows",
	},
	{
		name: "Ritza build-a-bot workflow",
		args: args{
			location: "https://raw.githubusercontent.com/ritza-co/e2e-testing-arazzo/c0615c3708a1e4c0fcaeb79edae78ddc4eb5ba82/arazzo.yaml",
			validationIgnores: []string{
				"[42:24] invalid jsonpath expression: Error at line 1, column 8: unexpected token", // legit invalid RFC 9535 syntax
			},
		},
		wantTitle: "Build-a-Bot Workflow",
	},
	{
		name: " API-Flows adyen-giving workflow",
		args: args{
			location: "https://raw.githubusercontent.com/API-Flows/openapi-workflow-registry/75c237ce1b155ba9f8dc7f065759df7ae1cbbbe5/root/adyen/adyen-giving.yaml",
			validationIgnores: []string{
				"in must be one of [path, query, header, cookie] but was body",
			},
		},
		wantTitle: "Adyen Giving",
	},
	{
		name: "API-Flows simple workflow",
		args: args{
			location: "https://raw.githubusercontent.com/API-Flows/openapi-workflow-parser/6b28ba4def262969c5a96bc54d08433e6c336643/src/test/resources/1.0.0/simple.workflow.yaml",
		},
		wantTitle: "simple",
	},
	// Disabled for now as it is currently failing round tripping due to missing conditions
	// {
	// 	name: "Kartikhub swap tokens workflow",
	// 	args: args{
	// 		location: "https://raw.githubusercontent.com/Kartikhub/web3-basics/be13fa7e6fdf386eef08bba2843d4a8b615561b9/swap-react/docs/swap-transaction-arazzo.yaml",
	// 		validationIgnores: []string{ // All valid issues
	// 			"field condition is missing",
	// 			"condition is required",
	// 			"field value is missing",
	// 			"expression is not valid, must begin with $",
	// 		},
	// 	},
	// 	wantTitle: "Swap Tokens",
	// },
}

func TestArazzo_StressTests_Validate(t *testing.T) {
	t.Parallel()
	for _, tt := range stressTests {
		t.Run(tt.name, func(t *testing.T) {
			t.Parallel()
			ctx := t.Context()

			var r io.ReadCloser
			if strings.HasPrefix(tt.args.location, "testdata/") {
				var err error
				r, err = os.Open(tt.args.location)
				require.NoError(t, err)
			} else {
				var err error
				r, err = testutils.DownloadFile(tt.args.location, "ARAZZO_CACHE_DIR", "speakeasy-api_arazzo")
				require.NoError(t, err)
			}
			defer r.Close()

			arazzo, validationErrs, err := arazzo.Unmarshal(ctx, r)
			require.NoError(t, err)

			handleValidationErrors(t, validationErrs, tt.args.validationIgnores)

			assert.Equal(t, tt.wantTitle, arazzo.Info.Title)
		})
	}
}

func TestArazzo_StressTests_RoundTrip(t *testing.T) {
	t.Parallel()
	for _, tt := range stressTests {
		t.Run(tt.name, func(t *testing.T) {
			t.Parallel()
			if tt.args.skipRoundTrip {
				t.SkipNow()
			}

			ctx := t.Context()

			var r io.ReadCloser
			if strings.HasPrefix(tt.args.location, "testdata/") {
				var err error
				r, err = os.Open(tt.args.location)
				require.NoError(t, err)
			} else {
				var err error
				r, err = testutils.DownloadFile(tt.args.location, "ARAZZO_CACHE_DIR", "speakeasy-api_arazzo")
				require.NoError(t, err)
			}
			defer r.Close()

			inBuf := bytes.NewBuffer([]byte{})
			tee := io.TeeReader(r, inBuf)

			a, _, err := arazzo.Unmarshal(ctx, tee, arazzo.WithSkipValidation())
			require.NoError(t, err)

			outBuf := bytes.NewBuffer([]byte{})

			err = arazzo.Marshal(ctx, a, outBuf)
			require.NoError(t, err)

			sanitizedData := inBuf.Bytes()

			if a.GetCore().Config.OutputFormat == yml.OutputFormatYAML {
				sanitizedData, err = roundTripYamlOnly(sanitizedData)
				require.NoError(t, err)
			}

			assert.Equal(t, string(sanitizedData), outBuf.String())
		})
	}
}

func roundTripYamlOnly(data []byte) ([]byte, error) {
	var node yaml.Node

	if err := yaml.Unmarshal(data, &node); err != nil {
		return nil, err
	}

	b := bytes.NewBuffer([]byte{})
	enc := yaml.NewEncoder(b)

	cfg := yml.GetConfigFromDoc(data, &node)

	enc.SetIndent(cfg.Indentation)
	if err := enc.Encode(&node); err != nil {
		return nil, err
	}

	return b.Bytes(), nil
}

func handleValidationErrors(t *testing.T, errs []error, docSpecificIgnores []string) []error {
	t.Helper()

	errs = filterCurrentUnconfirmedValidationErrors(errs, docSpecificIgnores)
	if !assert.Empty(t, errs) {
		for _, err := range errs {
			t.Log(err.Error())
		}
		t.FailNow()
	}
	return errs
}

func filterCurrentUnconfirmedValidationErrors(validationErrs []error, docSpecificIgnores []string) []error {
	var filteredValidationErrs []error

	ignoreForNow := []string{
		"expression is not valid, only json pointers are allowed after $response.body",                    // If the error is about using dot notation after the body lets ignore it for now as this is an unconfirmed part of the spec
		"expression is not valid, json pointers are not allowed in current context: $sourceDescriptions.", // Currently a common error as until recently it wasn't documented correctly in the spec
		"operationPath must reference the url of a sourceDescription",                                     // Currently a common error as until recently it wasn't documented correctly in the spec (related to the above)
	}

	ignoreForNow = append(ignoreForNow, docSpecificIgnores...)

	for _, err := range validationErrs {
		ignored := false
		for _, ignore := range ignoreForNow {
			if strings.Contains(err.Error(), ignore) {
				ignored = true
				break
			}
		}

		if ignored {
			continue
		}

		filteredValidationErrs = append(filteredValidationErrs, err)
	}

	return filteredValidationErrs
}<|MERGE_RESOLUTION|>--- conflicted
+++ resolved
@@ -300,19 +300,11 @@
 		column          int
 		underlyingError error
 	}{
-<<<<<<< HEAD
-		{line: 1, column: 1, underlyingError: validation.NewMissingFieldError("arazzo field workflows is missing")},
-		{line: 1, column: 9, underlyingError: validation.NewValueValidationError("arazzo field version only Arazzo versions between 1.0.0 and 1.0.1 are supported")},
-		{line: 4, column: 3, underlyingError: validation.NewMissingFieldError("info field version is missing")},
-		{line: 6, column: 5, underlyingError: validation.NewMissingFieldError("sourceDescription field url is missing")},
-		{line: 7, column: 11, underlyingError: validation.NewValueValidationError("sourceDescription field type must be one of [openapi, arazzo]")},
-=======
 		{line: 1, column: 1, underlyingError: validation.NewMissingFieldError("arazzo.workflows is missing")},
-		{line: 1, column: 9, underlyingError: validation.NewValueValidationError("arazzo.version only 1.0.1 and below is supported")},
+		{line: 1, column: 9, underlyingError: validation.NewValueValidationError("arazzo.version only Arazzo versions between 1.0.0 and 1.0.1 are supported")},
 		{line: 4, column: 3, underlyingError: validation.NewMissingFieldError("info.version is missing")},
 		{line: 6, column: 5, underlyingError: validation.NewMissingFieldError("sourceDescription.url is missing")},
 		{line: 7, column: 11, underlyingError: validation.NewValueValidationError("sourceDescription.type must be one of [openapi, arazzo]")},
->>>>>>> cfefbfad
 	}
 
 	require.Len(t, validationErrs, len(expectedErrors), "number of validation errors should match")
