--- conflicted
+++ resolved
@@ -128,16 +128,10 @@
 	if err != nil {
 		errs = append(errs, validation.NewValueError(validation.NewValueValidationError("arazzo.version is invalid %s: %s", a.Arazzo, err.Error()), core, core.Arazzo))
 	}
-<<<<<<< HEAD
 	if arazzoVersion != nil {
 		if arazzoVersion.GreaterThan(MaximumSupportedVersion()) {
-			errs = append(errs, validation.NewValueError(validation.NewValueValidationError("arazzo field version only Arazzo versions between %s and %s are supported", MinimumSupportedVersion(), MaximumSupportedVersion()), core, core.Arazzo))
+			errs = append(errs, validation.NewValueError(validation.NewValueValidationError("arazzo.version only Arazzo versions between %s and %s are supported", MinimumSupportedVersion(), MaximumSupportedVersion()), core, core.Arazzo))
 		}
-=======
-
-	if arazzoMajor != VersionMajor || arazzoMinor != VersionMinor || arazzoPatch > VersionPatch {
-		errs = append(errs, validation.NewValueError(validation.NewValueValidationError("arazzo.version only %s and below is supported", Version), core, core.Arazzo))
->>>>>>> cfefbfad
 	}
 
 	errs = append(errs, a.Info.Validate(ctx, opts...)...)
